--- conflicted
+++ resolved
@@ -1064,15 +1064,8 @@
             memcpy(addr, ai->ai_addr, ai->ai_addrlen);
             set_port(addr, port);
 
-<<<<<<< HEAD
-            freeaddrinfo(ai);
-
             if ((type == MXS_SOCKET_NETWORK && !configure_network_socket(so, addr->ss_family))
                 || (type == MXS_SOCKET_LISTENER && !configure_listener_socket(so)))
-=======
-            if ((type == MXS_SOCKET_NETWORK && !configure_network_socket(so, addr->ss_family)) ||
-                (type == MXS_SOCKET_LISTENER && !configure_listener_socket(so)))
->>>>>>> 590e489b
             {
                 close(so);
                 so = -1;
