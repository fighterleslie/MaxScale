--- conflicted
+++ resolved
@@ -73,12 +73,8 @@
 	$(CC) $(CFLAGS) $< -o $@
 
 clean:
-<<<<<<< HEAD
-	$(DEL) $(OBJ) $(MODULES)
-=======
 	rm -f $(OBJ) $(MODULES)
 	(cd hint; touch depend.mk; make clean)
->>>>>>> 677a44f4
 
 tags:
 	ctags $(SRCS) $(HDRS)
