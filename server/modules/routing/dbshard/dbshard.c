--- conflicted
+++ resolved
@@ -1444,15 +1444,12 @@
 		/** hints don't affect on routing */
 		target = TARGET_ALL;
 	}
-<<<<<<< HEAD
-=======
 	else if(QUERY_IS_TYPE(qtype, QUERY_TYPE_SYSVAR_READ) || 
 		(use_sql_variables_in == TYPE_ALL && 
 		 QUERY_IS_TYPE(qtype, QUERY_TYPE_GSYSVAR_READ)))
 	{
 		target = TARGET_ANY;
 	}
->>>>>>> 3dd1f701
 #if defined(SS_DEBUG)
 	LOGIF(LT, (skygw_log_write(
 		LOGFILE_TRACE,
@@ -2061,26 +2058,6 @@
 	 * Find out whether the query should be routed to single server or to 
 	 * all of them.
 	 */
-<<<<<<< HEAD
-=======
-        /** 
-         * Find out where to route the query. Result may not be clear; it is 
-         * possible to have a hint for routing to a named server which can
-         * be either slave or master. 
-         * If query would otherwise be routed to slave then the hint determines 
-         * actual target server if it exists.
-         * 
-         * route_target is a bitfield and may include :
-	 * TARGET_ALL
-	 * - route to all connected backend servers
-	 * TARGET_SLAVE[|TARGET_NAMED_SERVER|TARGET_RLAG_MAX]
-	 * - route primarily according to hints, then to slave and if those
-	 *   failed, eventually to master
-	 * TARGET_MASTER[|TARGET_NAMED_SERVER|TARGET_RLAG_MAX]
-	 * - route primarily according to the hints and if they failed, 
-	 *   eventually to master
-         */
-
 	if(QUERY_IS_TYPE(qtype, QUERY_TYPE_SHOW_DATABASES))
 	{
 		/**
@@ -2117,7 +2094,6 @@
 		goto retblock;
 	}
 
->>>>>>> 3dd1f701
 	if (packet_type == MYSQL_COM_INIT_DB)
 	{
 		char dbname[MYSQL_DATABASE_MAXLEN+1];
