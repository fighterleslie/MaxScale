--- conflicted
+++ resolved
@@ -34,31 +34,21 @@
     test.maxscales->restart();
     test.check_maxscale_alive();
 
-<<<<<<< HEAD
     int rc = test.maxscales->ssh_node_f(0,
                                         true,
                                         "grep 'version_string' /var/lib/maxscale/maxscale.cnf.d/RW-Split-Router.cnf");
-    test.assert(rc == 0,
+    test.expect(rc == 0,
                 "Generated configuration should have version_string defined and MaxScale should ignore it.");
-=======
-    int rc = test.maxscales->ssh_node_f(0, true, "grep 'version_string' /var/lib/maxscale/maxscale.cnf.d/RW-Split-Router.cnf");
-    test.expect(rc == 0, "Generated configuration should have version_string defined and MaxScale should ignore it.");
->>>>>>> 6279ab35
 
     test.maxscales->ssh_node_f(0, true, "maxadmin alter service RW-Split-Router enable_root_user=false");
 
     test.maxscales->restart();
     test.check_maxscale_alive();
 
-<<<<<<< HEAD
     rc = test.maxscales->ssh_node_f(0,
                                     true,
                                     "grep 'version_string' /var/lib/maxscale/maxscale.cnf.d/RW-Split-Router.cnf");
-    test.assert(rc != 0, "Generated configuration should not have version_string defined.");
-=======
-    rc = test.maxscales->ssh_node_f(0, true, "grep 'version_string' /var/lib/maxscale/maxscale.cnf.d/RW-Split-Router.cnf");
     test.expect(rc != 0, "Generated configuration should not have version_string defined.");
->>>>>>> 6279ab35
 
     return test.global_result;
 }