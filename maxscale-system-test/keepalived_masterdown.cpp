--- conflicted
+++ resolved
@@ -39,14 +39,9 @@
     bool passive;
     char str[1024];
 
-<<<<<<< HEAD
+    TestConnections::multiple_maxscales(true);
     TestConnections* Test = new TestConnections(argc, argv);
     // Test->set_timeout(10);
-=======
-    TestConnections::multiple_maxscales(true);
-    TestConnections * Test = new TestConnections(argc, argv);
-    //Test->set_timeout(10);
->>>>>>> e1f2b817
 
 
 
